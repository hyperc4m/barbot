--- conflicted
+++ resolved
@@ -38,23 +38,17 @@
     return asyncio_loop.run_until_complete(func(event, services))
 
 
-<<<<<<< HEAD
-async def handle_ask_for_suggestions(event: Dict[str, Any]) -> Dict[str, Any]:
-    if schedule_util.is_fourth_weds_this_week():
-        text = 'El Rio this week! No voting :з'
-        await bot.send_message(chat_id=app.MAIN_CHAT_ID, text=text)
-        return {}
-
-    text = f'It\'s time for bar night suggestions! Message @{app.BOT_USERNAME} or end a message with ' \
-           f'{app.BARNIGHT_HASHTAG} to input a suggestion!'
-    poll_time = schedule_util.get_schedule_time(app.CREATE_POLL_SCHEDULE_NAME)
-=======
 async def handle_ask_for_suggestions(event: Dict[str, Any], services: SequenceServices) -> Dict[str, Any]:
     app_settings = services.app
+
+    if schedule_util.is_fourth_weds_this_week():
+        text = 'El Rio this week! No voting :з'
+        await services.bot.send_message(chat_id=services.app.MAIN_CHAT_ID, text=text)
+        return {}
+
     text = f'It\'s time for bar night suggestions! Message @{app_settings.BOT_USERNAME} or end a message with ' \
            f'{BARNIGHT_HASHTAG} to input a suggestion!'
     poll_time = schedule_util.get_schedule_time(services.scheduler, app_settings, app_settings.CREATE_POLL_SCHEDULE_NAME)
->>>>>>> ba626278
     if poll_time:
         text += f' Poll will be created on {poll_time}.'
 
@@ -62,24 +56,18 @@
     return {}
 
 
-<<<<<<< HEAD
-async def handle_create_poll(event: Dict[str, Any]) -> Dict[str, Any]:
-    if schedule_util.is_fourth_weds_this_week():
-        text = 'El Rio this week! No voting :з'
-        await bot.send_message(chat_id=app.MAIN_CHAT_ID, text=text)
-        return {}
-
-    database.set_current_poll_id(0)
-    suggestions = database.get_current_suggestions(bypass_cache=True)
-=======
 async def handle_create_poll(event: Dict[str, Any], services: SequenceServices) -> Dict[str, Any]:
     db = services.db
     bot = services.bot
     app_settings = services.app
 
+    if schedule_util.is_fourth_weds_this_week():
+        text = 'El Rio this week! No voting :з'
+        await bot.send_message(chat_id=app_settings.MAIN_CHAT_ID, text=text)
+        return {}
+
     db.set_current_poll_id(0)
     suggestions = db.get_current_suggestions(bypass_cache=True)
->>>>>>> ba626278
 
     if len(suggestions) == 0:
         send_message_result = await bot.send_message(
@@ -137,20 +125,15 @@
     return {}
 
 
-<<<<<<< HEAD
-async def handle_poll_reminder(event: Dict[str, Any]) -> Dict[str, Any]:
-    if schedule_util.is_fourth_weds_this_week():
-        text = 'El Rio this week! No voting :з'
-        await bot.send_message(chat_id=app.MAIN_CHAT_ID, text=text)
-        return {}
-
-    poll_id = database.get_current_poll_id()
-=======
 async def handle_poll_reminder(event: Dict[str, Any], services: SequenceServices) -> Dict[str, Any]:
     app_settings = services.app
 
+    if schedule_util.is_fourth_weds_this_week():
+        text = 'El Rio this week! No voting :з'
+        await services.bot.send_message(chat_id=app_settings.MAIN_CHAT_ID, text=text)
+        return {}
+
     poll_id = services.db.get_current_poll_id()
->>>>>>> ba626278
     if not poll_id:
         return {}
 
@@ -167,22 +150,17 @@
     return {}
 
 
-<<<<<<< HEAD
-async def handle_choose_winner(event: Dict[str, Any]) -> Dict[str, Any]:
-    if schedule_util.is_fourth_weds_this_week():
-        text = 'El Rio this week! No voting :з'
-        await bot.send_message(chat_id=app.MAIN_CHAT_ID, text=text)
-        return {}
-
-    poll_id = database.get_current_poll_id()
-=======
 async def handle_choose_winner(event: Dict[str, Any], services: SequenceServices) -> Dict[str, Any]:
     db = services.db
     bot = services.bot
     app_settings = services.app
 
+    if schedule_util.is_fourth_weds_this_week():
+        text = 'El Rio this week! No voting :з'
+        await bot.send_message(chat_id=app_settings.MAIN_CHAT_ID, text=text)
+        return {}
+
     poll_id = db.get_current_poll_id()
->>>>>>> ba626278
 
     if not poll_id:
         return {}
